;;; magithub-core.el --- core functions for magithub  -*- lexical-binding: t; -*-

;; Copyright (C) 2016-2018  Sean Allred

;; Author: Sean Allred <code@seanallred.com>
;; Keywords: tools

;; This program is free software; you can redistribute it and/or modify
;; it under the terms of the GNU General Public License as published by
;; the Free Software Foundation, either version 3 of the License, or
;; (at your option) any later version.

;; This program is distributed in the hope that it will be useful,
;; but WITHOUT ANY WARRANTY; without even the implied warranty of
;; MERCHANTABILITY or FITNESS FOR A PARTICULAR PURPOSE.  See the
;; GNU General Public License for more details.

;; You should have received a copy of the GNU General Public License
;; along with this program.  If not, see <http://www.gnu.org/licenses/>.

;;; Commentary:

;; Core functions for Magithub.

;;; Code:

(require 'magit)
(require 'dash)
(require 's)
(require 'subr-x)
(require 'ghub)
(require 'ghub+)
(require 'bug-reference)
(require 'cl-lib)
(require 'markdown-mode)
(require 'parse-time)
(require 'thingatpt)
(require 'recentf)

(require 'magithub-settings)
(require 'magithub-faces)

;; Compatibility
(eval-and-compile
  (when (version< emacs-version "26")
    (defalias 'if-let* #'if-let)
    (defalias 'when-let* #'when-let)))

(defconst magithub-github-token-scopes '(repo user notifications)
  "The authentication scopes Magithub requests.")

;;; Debugging utilities

(defvar magithub-debug-mode nil
  "Controls what kinds of debugging information shows.
List of symbols.

`dry-api' - don't actually make API requests
`forms' - show forms being evaluated in the cache")

(defun  magithub-debug-mode (&optional submode)
  "True if debug mode is on.
If SUBMODE is supplied, specifically check for that mode in
`magithub-debug-mode'."
  (and (listp magithub-debug-mode)
       (memq submode magithub-debug-mode)))

(defun magithub-debug-message (fmt &rest args)
  "Print a debug message.
Respects `magithub-debug-mode' and `debug-on-error'."
  (when (or magithub-debug-mode debug-on-error)
    (let ((print-quoted t))
      (message "magithub: (%s) %s"
               (format-time-string "%M:%S.%3N" (current-time))
               (apply #'format fmt args)))))

(defun magithub-debug--ghub-request-wrapper (oldfun &rest args)
  "Report ghub requests as they're being made.
Intended as around-advice for `ghub-requst'."
  (magithub-debug-message "ghub-request%S" args)
  (unless (magithub-debug-mode 'dry-api)
    (apply oldfun args)))
(advice-add #'ghub-request :around #'magithub-debug--ghub-request-wrapper)

(defcustom magithub-dir
  (expand-file-name "magithub" user-emacs-directory)
  "Data directory.
Various Magithub data (such as the cache) will be dumped into the
root of this directory.

If it does not exist, it will be created."
  :group 'magithub
  :type 'directory)
(add-to-list 'recentf-exclude
             (lambda (filename)
               (file-in-directory-p filename magithub-dir)))

;;; Turning Magithub on/off

(defmacro magithub-in-data-dir (&rest forms)
  "Execute forms in `magithub-dir'.
If `magithub-dir' does not yet exist, it and its parents will be
created automatically."
  (declare (debug t))
  `(progn
     (unless (file-directory-p magithub-dir)
       (mkdir magithub-dir t))
     (let ((default-directory magithub-dir))
       ,@forms)))

;;; Caching; Online/Offline mode

(defun magithub-offline-p ()
  "Non-nil if Magithub is not supposed to make API requests."
  (memq (magithub-settings-cache-behavior) '(t refreshing-when-offline)))

(defcustom magithub-cache-file "cache"
  "Use this file for Magithub's persistent cache."
  :group 'magithub
  :type 'file)

(defun magithub-cache-read-from-disk ()
  "Returns the cache as read from `magithub-cache-file'."
  (magithub-in-data-dir
   (when (file-readable-p magithub-cache-file)
     (with-temp-buffer
       (insert-file-contents magithub-cache-file)
       (read (current-buffer))))))

(defvar magithub-cache--cache
  (or (ignore-errors
        (magithub-cache-read-from-disk))
      (make-hash-table :test 'equal))
  "The actual cache.
Holds all information ever cached by Magithub.

Occasionally written to `magithub-cache-file' by
`magithub-cache-write-to-disk'.")

(defvar magithub-cache--needs-write nil
  "Signals that the cache has been updated.
When non-nil, the cache will be written to disk next time the
idle timer runs.")

(defvar magithub-cache-ignore-class nil
  "Class to ignore in `magithub-cache'.
See also `magithub-cache-without-cache'.

If t, all classes are ignored.")

(defvar magithub-cache--refreshed-forms nil
  "Forms that have been refreshed this session.
See also `magithub-refresh'.")

(cl-defun magithub-cache (class form &key message after-update)
  "The cached value for FORM if available.

If FORM has not been cached or its CLASS dictates the cache has
expired, FORM will be re-evaluated.

CLASS: The kind of data this is; see `magithub-cache-ignore-class'.

MESSAGE may be specified for intensive functions.  We'll display
this with `with-temp-message' while the form is evaluating.

AFTER-UPDATE is a function to run after the cache is updated."
  (declare (indent defun))
  (let* ((behavior (magithub-settings-cache-behavior))
         (entry (list (ghubp-get-context) class form))
         (refreshing (memq behavior '(refreshing refreshing-when-offline)))
         (recalc (or (null behavior)
                     (and refreshing
                          (not (member entry magithub-cache--refreshed-forms)))
                     (and magithub-cache-ignore-class
                          (or (eq magithub-cache-ignore-class t)
                              (eq magithub-cache-ignore-class class)))))
         no-value-sym cached-value new-value)

    (unless recalc
      (setq no-value-sym (cl-gensym)
            cached-value (gethash entry magithub-cache--cache no-value-sym)
            recalc (and (not (eq behavior t))
                        (eq cached-value no-value-sym))
            cached-value (if (eq cached-value no-value-sym) nil cached-value)))

    (or (and recalc
             (prog1 (setq new-value (with-temp-message message (eval form)))
               (puthash entry new-value magithub-cache--cache)
               (setq magithub-cache--needs-write t)
               (run-with-idle-timer 600 nil #'magithub-cache-write-to-disk)
               (when refreshing
                 (push entry magithub-cache--refreshed-forms))
               (if (functionp after-update)
                   (funcall after-update new-value)
		 new-value)))
        cached-value)))

(defun magithub-cache-invalidate ()
  "Clear the cache from memory."
  (maphash
   (lambda (k _)
     (remhash k magithub-cache--cache))
   magithub-cache--cache))

(defun magithub-maybe-report-offline-mode ()
  "Conditionally inserts the OFFLINE header.
If this is a Magithub-enabled repository and we're offline, we
insert a header notifying the user that all data shown is cached.
To aid in determining if the cache should be refreshed, we report
the age of the oldest cached information."
  (when (and (magithub-usable-p)
             (magithub-offline-p))
    (magit-insert-section (magithub nil t)
      (insert
       (format
	"Magithub: %s; use %s to refresh GitHub content or %s to go back online%s\n"
        (propertize "OFFLINE" 'face 'magit-head)
        (propertize
         (substitute-command-keys "\\[universal-argument] \\[magit-refresh]")
         'face 'magit-header-line-key)
        (propertize
         (substitute-command-keys "\\[magithub-dispatch-popup] O")
         'face 'magit-header-line-key)
        (propertize "..." 'face 'magit-dimmed)))
      (magit-insert-heading)
      (let* ((msg "When Magithub is offline, no API requests are ever made \
automatically.  Even when online, cached API responses never expire, so \
they must be updated manually with %s.")
             (msg (s-word-wrap (- fill-column 10) msg))
             (msg (format msg (propertize
                               (substitute-command-keys
				"\\[universal-argument] \\[magit-refresh]")
                               'face 'magit-header-line-key))))
        (insert (format "%s\n" (replace-regexp-in-string
				(rx bol) (make-string 10 ?\ ) msg)))))))

(eval-after-load 'magit
  '(add-hook 'magit-status-headers-hook
             #'magithub-maybe-report-offline-mode
             'append))

(defun magithub-cache--time-out (time)
  "Convert TIME into a human-readable string.
Returns \"Xd Xh Xm Xs\" (counting from zero)"
  (let ((seconds (time-to-seconds time)))
    (format-time-string
     (cond
      ((< seconds 60)              "%-Ss")
      ((< seconds 3600)       "%-Mm %-Ss")
      ((< seconds 86400) "%-Hh %-Mm %-Ss")
      (t            "%-jd %-Hh %-Mm %-Ss"))
     time)))

(defun magithub-cache-write-to-disk ()
  "Write the cache to disk.
The cache is writtin to `magithub-cache-file' in
`magithub-dir'"
  (if (active-minibuffer-window)
      (run-with-idle-timer 600 nil #'magithub-cache-write-to-disk) ;defer
    (when magithub-cache--needs-write
      (magithub-in-data-dir
       (with-temp-buffer
         (insert (prin1-to-string magithub-cache--cache))
         (write-file magithub-cache-file)))
      (setq magithub-cache--needs-write nil)
      (magithub-debug-message "wrote cache to disk: %S"
			      (expand-file-name magithub-cache-file
						magithub-dir)))))

(defmacro magithub-cache-without-cache (class &rest body)
  "For CLASS, execute BODY without using CLASS's caches.
Use t to ignore previously cached values completely.
See also `magithub-cache-ignore-class'."
  (declare (indent 1) (debug t))
  `(let ((magithub-cache-ignore-class ,class))
     ,@body))

(add-hook 'kill-emacs-hook
          #'magithub-cache-write-to-disk)

;;; API availability checking

(define-error 'magithub-error "Magithub Error")
(define-error 'magithub-api-timeout "Magithub API Timeout" 'magithub-error)

(defvar magithub--api-last-checked
  ;; see https://travis-ci.org/vermiculus/magithub/jobs/259006323
  ;; (eval-when-compile (date-to-time "1/1/1970"))
  '(14445 17280)
  "The last time the API was available.
Used to avoid pinging GitHub multiple times a second.")

(defcustom magithub-api-timeout 3
  "Number of seconds we'll wait for the API to respond."
  :group 'magithub
  :type 'integer)

(defcustom magithub-api-low-threshold 15
  "Low threshold for API requests.
This variable is not currently respected; see tarsius/ghub#16.

If the number of available API requests drops to or below this
threshold, you'll be asked if you'd like to go offline."
  :group 'magithub
  :type 'integer)

(defcustom magithub-api-available-check-frequency 10
  "Minimum number of seconds between each API availability check.
While online (see `magithub-go-online'), we check to ensure the
API is available before making a real request. This involves a
`/rate_limit' call (or for some Enterprise instances, a `/meta'
call). Use this setting to configure how often this is done. It
will be done no more frequently than other API actions.

These calls are guaranteed to not count against your rate limit."
  :group 'magithub
  :type 'integer)

(defvar magithub--quick-abort-api-check nil
  "When non-nil, we'll assume the API is unavailable.
Do not modify this variable in code outside Magithub.")

(defvar magithub--api-offline-reason nil
  "The reason we're going offline.
Could be one of several strings:

 * authentication issue

 * response timeout

 * generic error

and possibly others as error handlers are added to
`magithub--api-available-p'.")

(defun magithub--api-available-p ()
  "Non-nil if the API is available.
Pings the API a maximum of once every ten seconds."
  (setq magithub--api-offline-reason nil)
  (when (magithub-enabled-p)
    (magithub-debug-message "checking if the API is available")
    (prog1 (when
               (progn
                 (magithub-debug-message "making sure authinfo is unlocked")
                 (ghubp-token 'magithub))
             (if (and magithub--api-last-checked
                      (< (time-to-seconds (time-since magithub--api-last-checked))
			 magithub-api-available-check-frequency))
                 (prog1 magithub--api-last-checked
                   (magithub-debug-message "used cached value for api-last-checked"))

               (magithub-debug-message "cache expired; retrieving new value for api-last-checked")
               (setq magithub--api-last-checked (current-time))

               (let (api-status error-data response)
                 (condition-case err
                     (progn
                       (setq response
                             (ghubp-catch _
                                 (with-timeout (magithub-api-timeout
                                                (signal 'magithub-api-timeout nil))
                                   (ghub-get "/rate_limit" nil :auth 'magithub))
                               (404
                                ;; Rate-limiting is often disabled on
                                ;; Enterprise instances.  Try using /meta
                                ;; which should (hopefully) always work.  See
                                ;; also issue #107.
                                (ghub-get "/meta" nil :auth 'magithub)))
                             api-status (and response t))

                       (magithub-debug-message
			"new value retrieved for api-last-available: %S" response))

                   ;; Sometimes, the API can take a long time to respond
                   ;; (whether that's GitHub not responding or requests being
                   ;; blocked by some client-side firewall).  Handle this
                   ;; possibility gracefully.
                   (magithub-api-timeout
                    (setq error-data err
                          magithub--api-offline-reason
                          (concat "API is not responding quickly; "
                                  "consider customizing `magithub-api-timeout' "
				  "if this happens often")))

                   ;; Never hurts to be cautious :-)
                   (error
                    (setq error-data err)
                    (setq magithub--api-offline-reason
			  (format "unknown issue: %S" err))))

                 (when error-data
                   (magithub-debug-message
		    "consider reporting unknown error while checking api-available: %S"
                    error-data))

                 api-status)))
      (when magithub--api-offline-reason
        (magit-set "false" "magithub.online")
        (run-with-idle-timer 2 nil #'magithub--api-offline-reason)))))

(defun magithub--api-offline-reason ()
  "Report the reason we're going offline and go offline.
Refresh the status buffer if necessary.

See `magithub--api-offline-reason'."
  (when magithub--api-offline-reason
    (message "Magithub is now offline: %s"
             magithub--api-offline-reason)
    (setq magithub--api-offline-reason nil)))

(defalias 'magithub-api-rate-limit #'ghubp-ratelimit)

;;; Repository parsing

(defcustom magithub-github-hosts
  (list "github.com")
  "A list of top-level domains that should be recognized as GitHub hosts.
See also `magithub-github-repository-p'."
  :group 'magithub
  :type '(list string))

(defun magithub-github-repository-p ()
  "Non-nil if \"origin\" points to GitHub or a whitelisted domain.
See also `magithub-github-hosts'."
  (when-let* ((origin (magit-get "remote" (magithub-settings-context-remote) "url")))
    (-some? (lambda (domain) (s-contains? domain origin))
            magithub-github-hosts)))

(defalias 'magithub--parse-url 'magithub--repo-parse-url)
(make-obsolete 'magithub--parse-url 'magithub--repo-parse-url "0.1.4")
(defun magithub--repo-parse-url (url)
  "Parse URL into its components.
URL may be of several different formats:

- git@github.com:vermiculus/magithub.git
- https://github.com/vermiculus/magithub"
  (and url
       (or (and (string-match
                 ;; git@github.com:vermiculus/magithub.git
                 (rx bol
                     (group (+? any)) ;sshuser -- git
                     "@"
                     (group (+? any)) ;domain  -- github.com
                     ":"
                     (group (+? (| alnum "-" "." "_"))) ;owner.login -- vermiculus
                     "/"
                     (group (+? (| alnum "-" "." "_"))) ;name -- magithub
                     (? ".git")
                     eol)
                 url)
                `((kind . 'ssh)
                  (ssh-user . ,(match-string 1 url))
                  (domain . ,(match-string 2 url))
                  (sparse-repo (owner (login . ,(match-string 3 url)))
                               (name . ,(match-string 4 url)))))
           (and (string-match
                 ;; https://github.com/vermiculus/magithub.git
                 ;; git://github.com/vermiculus/magithub.git
                 ;; ssh://git@github.com/vermiculus/magithub
                 ;; git+ssh://github.com/vermiculus/magithub.git
                 (rx bol
                     (or (seq "http" (? "s"))
                         (seq "ssh")
                         (seq "git" (? "+ssh")))
                     "://"
                     (group (+? any)) ;domain -- github.com
                     "/"
                     (group (+? (| alnum "-" "." "_"))) ;owner.login -- vermiculus
                     "/"
                     (group (+? (| alnum "-" "." "_"))) ;name -- magithub
                     (? ".git")
                     eol)
                 url)
                `((kind . 'http)
                  (domain . ,(match-string 1 url))
                  (sparse-repo (owner (login . ,(match-string 2 url)))
                               (name . ,(match-string 3 url))))))))

(defun magithub--url->repo (url)
  "Tries to parse a remote url into a GitHub repository object"
  (cdr (assq 'sparse-repo (magithub--repo-parse-url url))))

(defun magithub-source--sparse-repo ()
  "Returns the sparse repository object for the current context.

Only information that can be determined without API calls will be
included in the returned object."
  (magithub-repo-from-remote--sparse
   (magithub-settings-context-remote)))

(defun magithub-repo-from-remote (remote)
  (when-let* ((repo (magithub-repo-from-remote--sparse remote)))
    (magithub-repo repo)))

(defun magithub-repo-from-remote--sparse (remote)
  (magithub--url->repo (magit-get "remote" remote "url")))

(defalias 'magithub-source-repo 'magithub-repo)
(make-obsolete 'magithub-source-repo 'magithub-repo "0.1.4")
(defun magithub-repo (&optional sparse-repo)
  "Turn SPARSE-REPO into a full repository object.
If SPARSE-REPO is null, the current context is used.

SPARSE-REPO may either be a partial repository object (with at
least the `.owner.login' and `.name' keys) or a string identifier
of the form `owner/name' (as in `vermiculus/magithub')."
  (if (and (stringp sparse-repo)
           (string-match (rx bos
                             (group (+? (| alnum "-" "." "_"))) ;owner.login -- vermiculus
                             "/"
                             (group (+? (| alnum "-" "." "_"))) ;name -- magithub
                             eos)
                         sparse-repo))
      (magithub-repo `((owner (login . ,(match-string 1 sparse-repo)))
                       (name . ,(match-string 2 sparse-repo))))
    (when-let* ((sparse-repo (or sparse-repo (magithub-source--sparse-repo))))
      (or (magithub-cache :repo-demographics
            `(condition-case e
                 (or (magithub-request
                      (ghubp-get-repos-owner-repo ',sparse-repo))
                     (and (not (magithub--api-available-p))
                          sparse-repo))
               ;; Repo may not exist; ignore 404
               (ghub-404 nil)))
          (when (memq (magithub-settings-cache-behavior)
		      '(when-present refreshing-when-offline))
            (let ((magithub-settings-cache-behavior-override nil))
              (magithub-repo sparse-repo)))
          sparse-repo))))

;;; Repository utilities

(defvar magit-magithub-repo-section-map
  (let ((m (make-sparse-keymap)))
    (define-key m [remap magit-visit-thing] #'magithub-repo-visit)
    m))

(defun magithub-repo-visit (repo)
  "Visit REPO on GitHub."
  (interactive (list (thing-at-point 'github-repository)))
  (if-let ((url (alist-get 'html_url repo)))
      (browse-url url)
    (user-error "No URL for repo")))

(defun magithub-repo-visit-issues (repo)
  "Visit REPO's issues on GitHub."
  (interactive (list (thing-at-point 'github-repository)))
  (if-let ((url (alist-get 'html_url repo)))
      (browse-url (format "%s/issues" url))
    (user-error "No URL for repo")))

(defun magithub-repo-name (repo)
  "Return the full name of REPO.
If the `full_name' object is present, use that.  Otherwise,
concatenate `.owner.login' and `.name' with `/'."
  (let-alist repo (or .full_name (concat .owner.login "/" .name))))

(defun magithub-repo-admin-p (&optional repo)
  "Non-nil if the currently-authenticated user can manage REPO.
REPO defaults to the current repository."
  (let-alist (magithub-repo (or repo (thing-at-point 'github-repository)))
    .permissions.admin))

(defun magithub-repo-push-p (&optional repo)
  "Non-nil if the currently-authenticated user can manage REPO.
REPO defaults to the current repository."
  (let-alist (magithub-repo (or repo (thing-at-point 'github-repository)))
    .permissions.push))

(defun magithub--repo-simplify (repo)
  "Convert full repository object REPO to a sparse repository object."
  (let (login name)
    ;; There are syntax problems with things like `,.owner.login'
    (let-alist repo
      (setq login .owner.login
            name .name))
    `((owner (login . ,login))
      (name . ,name))))

(defun magithub-repo-remotes ()
  "Return GitHub repositories in this repository.
`magit-list-remotes' is filtered to those remotes that point to
GitHub repositories."
  (delq nil (mapcar (lambda (r) (cons r (magithub-repo-from-remote r)))
                    (magit-list-remotes))))

(defun magithub-read-repo (prompt)
  "Using PROMPT, read a GitHub repository.
See also `magithub-repo-remotes'."
  (let* ((remotes (magithub-repo-remotes))
         (maxlen (->> remotes
                      (mapcar #'car)
                      (mapcar #'length)
                      (apply #'max)))
         (fmt (format "%%-%ds (%%s/%%s)" maxlen)))
    (magithub-repo
     (cdr (magithub--completing-read
           prompt (magithub-repo-remotes)
           (lambda (remote-repo-pair)
             (let-alist (cdr remote-repo-pair)
               (format fmt (car remote-repo-pair) .owner.login .name))))))))

(defun magithub-repo-remotes-for-repo (repo)
  (-filter (lambda (remote)
             (let-alist (list (cons 'repo repo)
                              (cons 'remote (magithub-repo-from-remote remote)))
               (and (string= .repo.owner.login
                             .remote.owner.login)
                    (string= .repo.name .remote.name))))
           (magit-list-remotes)))

;;; Feature checking

(declare-function magithub-pull-request-merge "magithub-issue-tricks"
                  (pull-request &optional args))
(declare-function magithub-maybe-insert-ci-status-header "magithub-ci" ())
(declare-function magithub-issue--insert-pr-section "magithub-issue" ())
(declare-function magithub-issue--insert-issue-section "magithub-issue" ())
(declare-function magithub-completion-enable "magithub-completion" ())
(defconst magithub-feature-list
  ;; features must only return nil if they fail to install
  `((pull-request-merge . ,(lambda ()
                             (magit-define-popup-action 'magit-am-popup
                               ?P "Apply patches from pull request"
                               #'magithub-pull-request-merge)
                             t))

    (commit-browse . ,(lambda ()
                        (define-key magit-commit-section-map "w"
                          #'magithub-commit-browse)
                        t))

    (status-checks-header . ,(lambda ()
                               (add-hook 'magit-status-headers-hook
                                         #'magithub-maybe-insert-ci-status-header
                                         t)
                               t))

    (completion . ,(lambda ()
                     (dolist (hook '(git-commit-setup-hook magithub-edit-mode-hook))
                       (add-hook hook #'magithub-completion-enable))
                     t))

    ;; order is important in this list; pull request section should
    ;; come before issues section by default
    (pull-requests-section . ,(lambda ()
                                (add-hook 'magit-status-sections-hook
                                          #'magithub-issue--insert-pr-section
                                          t)
                                t))

    (issues-section . ,(lambda ()
                         (add-hook 'magit-status-sections-hook
                                   #'magithub-issue--insert-issue-section
                                   t)
                         t)))
  "All Magit-integration features of Magithub.
See `magithub-feature-autoinject'.

- `pull-request-merge'
  Apply patches from pull requests.
  (`magithub-pull-request-merge' inserted into `magit-am-popup')

- `commit-browse'
  Browse commits using \\<magithub-map>\\[magithub-browse-thing].

- `completion'
  Enable `completion-at-point' support for #issue and @user references
  where possible.

- `issues-section'
  View issues in the `magit-status' buffer.

- `pull-requests-section'
  View pull requests in the `magit-status' buffer.

- `status-checks-header'
  View project status in the `magit-status' buffer (e.g., CI).")

(defvar magithub-features nil
  "An alist of feature-symbols to Booleans.
When a feature symbol maps to non-nil, that feature is considered
'loaded'.  Thus, to disable all messages, prepend '(t . t) to
this list.

Example:

    ((pull-request-merge . t) (other-feature . nil))

signals that `pull-request-merge' is a loaded feature and
`other-feature' has not been loaded and will not be loaded.

See `magithub-feature-list'.")

;;;###autoload
(defun magithub-feature-autoinject (feature)
  "Configure FEATURE to recommended settings.
If FEATURE is `all' or t, all known features will be loaded.  If
FEATURE is a list, then it is a list of FEATURE symbols to load.

See `magithub-feature-list' for a list of available features and
`magithub-features' for a list of currently-installed features."
  (cond
   ((memq feature '(t all))
    (mapc #'magithub-feature-autoinject
          (mapcar #'car magithub-feature-list)))
   ((listp feature)
    (mapc #'magithub-feature-autoinject feature))
   (t
    (if-let ((install (cdr (assq feature magithub-feature-list))))
        (if (functionp install)
            (if-let ((result (funcall install)))
                (add-to-list 'magithub-features (cons feature t))
              (error "feature %S failed to install: %S" feature result))
          (error "install form for %S not a function: %S" feature install))
      (user-error "unknown feature %S" feature)))))

(defun magithub-feature-check (feature)
  "Check if a Magithub FEATURE has been configured.
See `magithub-features'."
  (if (listp magithub-features)
      (let* ((p (assq feature magithub-features)))
        (if (consp p) (cdr p)
          (cdr (assq t magithub-features))))
    magithub-features))

(defun magithub-feature-maybe-idle-notify (&rest feature-list)
  "Notify user if any of FEATURES are not yet configured."
  (unless (-all? #'magithub-feature-check feature-list)
    (let ((m "Magithub features not configured: %S")
          (s "see variable `magithub-features' to turn off this message"))
      (run-with-idle-timer
       1 nil (lambda ()
               (message (concat m "; " s) feature-list)
               (add-to-list 'feature-list '(t . t) t))))))

;;; Getting help

(defun magithub--meta-new-issue ()
  "Open a new Magithub issue.
See /.github/ISSUE_TEMPLATE.md in this repository."
  (interactive)
  (browse-url "https://github.com/vermiculus/magithub/issues/new"))

(defun magithub--meta-help ()
  "Open Magithub help."
  (interactive)
  (browse-url "https://gitter.im/vermiculus/magithub"))

(defun magithub-error (err-message &optional tag trace)
  "Report a Magithub error.

ERR-MESSAGE is a string to be shown to the user.

TAG, if provided, is a user-friendly description of the error.
It defaults to ERR-MESSAGE.

If TRACE is provided, it should be an appropriate backtrace to
describe the error.  If not provided, it is retrieved."
  (unless (stringp err-message)
    ;; just in case.  it'd be embarassing if the bug-reporter was
    ;; perceived as buggy
    (setq err-message (prin1-to-string err-message)))
  (setq trace (or trace (with-output-to-string (backtrace)))
        tag (or tag err-message))
  (when (magithub-confirm-no-error 'report-error tag)
    (with-current-buffer-window
     (get-buffer-create "*magithub issue*")
     #'display-buffer-pop-up-window nil
     (when (fboundp 'markdown-mode) (markdown-mode))
     (insert
      (kill-new
       (format
        "## Automated error report

%s

### Description

%s

### Backtrace

```
%s```
"
        err-message
        (read-string "Briefly describe what you were doing: ")
        trace))))
    (magithub--meta-new-issue))
  (error err-message))

;;; Miscellaneous utilities

(defcustom magithub-datetime-format "%c"
  "The display format string for date-time values.
See also `format-time-string'."
  :group 'magithub
  :type 'string)

(defun magithub--parse-time-string (iso8601)
  "Parse ISO8601 into a time value.
ISO8601 is expected to not have a TZ component."
  (parse-iso8601-time-string (concat iso8601 "+00:00")))

(defun magithub--format-time (time)
  "Format TIME according to `magithub-datetime-format'.
TIME may be a time value or a string.

Eventually, TIME will always be a time value."
  ;; todo: ghub+ needs to convert time values for defined response fields
  (format-time-string
   magithub-datetime-format
   (or (and (stringp time)
            (magithub--parse-time-string time))
       time)))

(defun magithub--completing-read
    (prompt collection &optional format-function predicate require-match default)
  "Using PROMPT, get a list of elements in COLLECTION.
This function continues until all candidates have been entered or
until the user enters a value of \"\".  Duplicate entries are not
allowed."
  (let* ((format-function (or format-function (lambda (o) (format "%S" o))))
         (collection (if (functionp predicate) (-filter predicate collection) collection))
         (collection (magithub--zip collection format-function nil)))
    (cdr (assoc-string
          (completing-read prompt collection nil require-match
                           (when default (funcall format-function default)))
          collection))))

(defun magithub--completing-read-multiple
    (prompt collection &optional format-function predicate require-match default)
  "Using PROMPT, get a list of elements in COLLECTION.
This function continues until all candidates have been entered or
until the user enters a value of \"\".  Duplicate entries are not
allowed."
  (let ((this t) (coll (copy-tree collection)) ret)
    (while (and collection this)
      (setq this (magithub--completing-read
                  prompt coll format-function
                  predicate require-match default))
      (when this
        (push this ret)
        (setq coll (delete this coll))))
    ret))

(defconst magithub-hash-regexp
  (rx bow (= 40 (| digit (any (?A . ?F) (?a . ?f)))) eow)
  "Regexp for matching commit hashes.")

(defun magithub-usable-p ()
  "Non-nil if Magithub should do its thing."
  (and (magithub-enabled-p)
       (magithub-github-repository-p)
       (magithub-source--sparse-repo)))

(defun magithub--zip-case (p e)
  "Get an appropriate value for element E given property/function P."
  (cond
   ((null p) e)
   ((functionp p) (funcall p e))
   ((symbolp p) (plist-get e p))
   (t nil)))

(defun magithub--zip (object-list prop1 prop2)
  "Process OBJECT-LIST into an alist defined by PROP1 and PROP2.

If a prop is a symbol, that property will be used.

If a prop is a function, it will be called with the
current element of OBJECT-LIST.

If a prop is nil, the entire element is used."
  (delq nil
        (-zip-with
         (lambda (e1 e2)
           (let ((p1 (magithub--zip-case prop1 e1))
                 (p2 (magithub--zip-case prop2 e2)))
             (unless (or (and prop1 (not p1))
                         (and prop2 (not p2)))
               (cons (if prop1 p1 e1)
                     (if prop2 p2 e2)))))
         object-list object-list)))

(defun magithub--satisfies-p (preds obj)
  "Non-nil when all functions in PREDS are non-nil for OBJ."
  (while (and (listp preds)
              (functionp (car preds))
              (funcall (car preds) obj))
    (setq preds (cdr preds)))
  (null preds))

(defun magithub-section-type (section)
  "If SECTION is a magithub-type section, return the type.
For example, if

  (eq (magit-section-type SECTION) \\='magithub-issue)

return the interned symbol `issue'."
  (let* ((type (oref section type))
         (name (symbol-name type)))
    (and (string-prefix-p "magithub-" name)
         (intern (substring name 9)))))

(defvar magithub--section-value-at-point-specializations
  '((user assignee))
  "Alist of general types to specific types.
Specific types offer more relevant functionality to a given
section, but are inconvenient for
`magithub--section-value-at-point'.  This alist defines
equivalencies such that a search for the general type will also
return sections of a specialized type.")

(define-obsolete-function-alias
  'magithub-thing-at-point
  #'magithub--section-value-at-point
  "0.1.5")

;;;###autoload
(defun magithub--section-value-at-point (type)
  "Determine the thing of TYPE at point.
This is intended for use as a resolving function for
`thing-at-point'.

The following symbols are defined, but other values may work with
this function: `github-user', `github-issue', `github-label',
`github-comment', `github-repository', `github-pull-request',
`github-notification',"
  (let ((search-sym (intern (concat "magithub-" (symbol-name type))))
        this-section)
    (if (and (boundp search-sym) (symbol-value search-sym))
        (symbol-value search-sym)
      (setq this-section (magit-current-section))
      (while (and this-section
                  (not (let ((this-type (magithub-section-type this-section)))
                         (or
                          ;; exact match
                          (eq type this-type)
                          ;; equivalency
                          (thread-last magithub--section-value-at-point-specializations
                            (alist-get type)
                            (memq this-type))))))
        (setq this-section (oref this-section parent)))
      (and this-section (oref this-section value)))))

(defvar-local magithub-issue nil
  "Issue object.")

(defvar-local magithub-comment nil
  "Comment object.")

(defvar-local magithub-repo nil
  "Repository object.")

;;;###autoload
(put 'github-user 'thing-at-point
     (lambda ()
       (magithub--section-value-at-point 'user)))

;;;###autoload
(put 'github-issue 'thing-at-point
     (lambda ()
       (or magithub-issue
           (magithub--section-value-at-point 'issue))))

;;;###autoload
(put 'github-label 'thing-at-point
     (lambda ()
       (magithub--section-value-at-point 'label)))

;;;###autoload
(put 'github-comment 'thing-at-point
     (lambda ()
       (or magithub-comment
           (magithub--section-value-at-point 'comment))))

;;;###autoload
(put 'github-notification 'thing-at-point
     (lambda ()
       (magithub--section-value-at-point 'notification)))

;;;###autoload
(put 'github-repository   'thing-at-point
     (lambda ()
       (or (magithub--section-value-at-point 'repository)
           magithub-repo
           (magithub-repo))))

;;;###autoload
(put 'github-pull-request 'thing-at-point
     (lambda ()
       (or (magithub--section-value-at-point 'pull-request)
           (when-let* ((issue (thing-at-point 'github-issue)))
             (and
              (magithub-issue--issue-is-pull-p issue)
              (magithub-cache :issues
                `(magithub-request
                  (ghubp-get-repos-owner-repo-pulls-number
                      ',(magithub-issue-repo issue)
                      ',issue))))))))

(defun magithub-verify-manage-labels (&optional interactive)
  "Verify the user has permission to manage labels.
If the authenticated user does not have permission, an error will
be signaled.

If INTERACTIVE is non-nil, a `user-error' will be raised instead
of a signal (e.g., for interactive forms)."
  (let-alist (thing-at-point 'github-repository)
    (if .permissions.push t
      (if interactive
          (user-error "You're not allowed to manage labels in %s" .full_name)
        (signal 'error `(unauthorized manage-labels ,(progn .full_name)))))))

(defun magithub-bug-reference-mode-on ()
  "In GitHub repositories, configure `bug-reference-mode'."
  (interactive)
  (when (magithub-usable-p)
    (when-let* ((repo (magithub-repo)))
      (bug-reference-mode 1)
      (setq-local bug-reference-bug-regexp "#\\(?2:[0-9]+\\)")
      (setq-local bug-reference-url-format
                  (format "%s/issues/%%s" (alist-get 'html_url repo))))))

(defun magithub-filter-all (funcs list)
  "Return LIST without elements that fail any element of FUNCS."
  (dolist (f funcs)
    (setq list (cl-remove-if-not f list)))
  list)

(defcustom magithub-preferred-remote-method 'ssh_url
  "Preferred method when cloning or adding remotes.
One of the following:

  `clone_url' (https://github.com/octocat/Hello-World.git)
  `git_url'   (git://github.com/octocat/Hello-World.git)
  `ssh_url'   (git@github.com:octocat/Hello-World.git)"
  :group 'magithub
  :type '(choice
          (const :tag "https" clone_url)
          (const :tag "git" git_url)
          (const :tag "ssh" ssh_url)))

(defun magithub-repo--clone-url (repo)
  "Get the preferred cloning URL from REPO."
  (alist-get magithub-preferred-remote-method repo))

(defun magithub--wait-for-git (proc &optional seconds)
  "Wait for git process PROC, polling every SECONDS seconds."
  (let ((seconds (or seconds 0.5)))
    (while (process-live-p proc)
      (sit-for seconds))))

(defmacro magithub--run-git-synchronously (&rest body)
  (declare (debug t))
  (let ((valsym (cl-gensym)) final-form)
    (while body
      (let ((form (pop body)))
        (push `(let ((,valsym ,form))
                 (if (processp ,valsym)
                     (magithub--wait-for-git ,valsym)
                   ,valsym))
              final-form)))
    `(progn
       ,@(nreverse final-form))))

(defun magithub-core-bucket (collection key-func &optional value-func)
  "Bucket COLLECTION by ENTRY-FUNC and VALUE-FUNC.

Each element of COLLECTION is passed through KEY-FUNC to
determine its key in an alist.  If specified, the value is
determined by VALUE-FUNC.

Returns an alist of these keys to lists of values.

See also `magithub-fnnor-each-bucket'."
  (unless value-func
    (setq value-func #'identity))
  (let (bucketed)
    (dolist (item collection)
      (let ((entry (funcall key-func item))
            (val (funcall value-func item)))
        (if-let (bucket (assoc entry bucketed))
            (push val (cdr bucket))
          (push (cons entry (list val))
                bucketed))))
    bucketed))

(defmacro magithub-core-bucket-multi (collection &rest buckets)
  "Chain calls to `magithub-core-bucket'."
  (declare (indent 1))
  (let* ((fnelsym (cl-gensym))
         (apply-to fnelsym)
         form)
    (while buckets
      (setq form `(magithub-core-bucket
                   ,(or form collection)
                   (lambda (,fnelsym) (funcall ,(pop buckets) ,apply-to)))
            apply-to `(car ,apply-to)))
    form))

(defmacro magithub-for-each-bucket (buckets key values &rest body)
  "Do things for each bucket in BUCKETS.

For each bucket in BUCKETs, bind the key to KEY and its
contents (a list) to VALUES and execute BODY.

See also `magithub-core-bucket'."
  (declare (indent 3) (debug t))
  (let ((buckets-sym (cl-gensym)))
    `(let ((,buckets-sym ,buckets))
       (while ,buckets-sym
         (-let (((,key . ,values) (pop ,buckets-sym)))
           ,@body)))))

(defmacro magithub-defsort (symbol compare doc accessor)
  "Define SYMBOL to be a sort over two objects.
COMPARE is used on the application of ACCESSOR to each argument."
  (declare (doc-string 3) (indent 2))
  `(defun ,symbol (a b) ,doc (,(eval compare)
                              (funcall ,accessor a)
                              (funcall ,accessor b))))

(defun magithub-core-color-completing-read (prompt)
  "Generic completing-read for a color."
  (let* ((colors (list-colors-duplicates))
         (len (apply #'max (mapcar (lambda (c) (length (car c))) colors)))
         (sample (make-string 20 ?\ )))
    (car
     (magithub--completing-read
      prompt colors
      (lambda (colors)
        (format (format "%%-%ds  %%s" len) (car colors)
                (propertize sample 'face `(:background ,(car colors)))))))))

(defun magit-section-show-level-5 ()
  "Show surrounding sections up to fifth level."
  (interactive)
  (magit-section-show-level 5))

(defun magit-section-show-level-5-all ()
  "Show all sections up to fifth level."
  (interactive)
  (magit-section-show-level -5))

(defun magithub-reset-settings-cache-behavior-override ()
  "Reset everything to the defaults after refreshing.
To be added to `magit-unwind-refresh-hook'."
  (setq magithub-settings-cache-behavior-override 'none)
  (setq magithub-cache--refreshed-forms nil))

(defun magithub-refresh ()
  "Refresh GitHub data.
Use directly at your own peril; this is intended for use with
`magit-pre-refresh-hook'."
  (interactive (user-error (substitute-command-keys
			    "This is no longer an interactive function; \
use \\[universal-argument] \\[magit-refresh] instead :-)")))
  (when (and current-prefix-arg
             (magithub-usable-p)
             (magithub-confirm-no-error 'refresh)
             (or (magithub--api-available-p)
                 (magithub-confirm-no-error 'refresh-when-API-unresponsive)))
<<<<<<< HEAD
    ;; `magithub-refresh' is part of `magit-pre-refresh-hook' and our requests
    ;; are made as part of `magit-refresh'.  There's no way we can let-bind
    ;; `magithub-settings-cache-behavior-override' around that entire form, so
    ;; we do the next best thing: use `magit-unwind-refresh-hook' to reset the
    ;; override back to its old value.
    (setq magithub-settings-cache-behavior-override
          (pcase (magithub-settings-cache-behavior)
            (`t 'refreshing-when-offline)
            (`nil nil)
            (`when-present 'refreshing)))))
=======
    (let ((old-override-value magithub-settings-cache-behavior-override)
          (old-behavior (magithub-settings-cache-behavior)))
      ;; `magithub-refresh' is part of `magit-pre-refresh-hook' and our requests
      ;; are made as part of `magit-refresh'.  There's no way we can let-bind
      ;; `magithub-settings-cache-behavior-override' around that entire form, so
      ;; we do the next best thing: as soon as emacs is idle (i.e., magit is
      ;; done refreshing), we reset the override back to its old value.
      (setq magithub-settings-cache-behavior-override
            (pcase old-behavior
              (`t 'refreshing-when-offline)
              (`nil nil)
              (`when-present 'refreshing)))
      (run-with-idle-timer
       0 nil (lambda ()
               (setq magithub-settings-cache-behavior-override old-override-value)
               (setq magithub-cache--refreshed-forms nil)
               (message "(magithub): buffer data refreshed"))))))
>>>>>>> ea292696

(defun magithub-wash-gfm (text)
  "Wash TEXT as it comes from the API."
  (with-temp-buffer
    (insert text)
    (goto-char (point-min))
    (while (search-forward "
" nil t)
      (delete-char -1))
    (s-trim (buffer-string))))

(defun magithub-fill-gfm (text)
  "Fill TEXT according to GFM rules."
  (with-temp-buffer
    (delay-mode-hooks
      (gfm-mode)                        ;autoloaded
      (insert text)
      ;; re font-lock-ensure: see jrblevin/markdown-mode#251
      (font-lock-ensure)
      (fill-region (point-min) (point-max))
      (buffer-string))))

(defun magithub-indent-text (indent text)
  "Indent TEXT by INDENT spaces."
  (replace-regexp-in-string (rx bol) (make-string indent ?\ ) text))

(defun magithub-commit-browse (rev)
  "Browse REV on GitHub.
Interactively, this is the commit at point."
  (interactive (list (or (when-let* ((rev (magit-rev-verify
					   (oref (magit-current-section) value))))
                           rev)
                         (thing-at-point 'git-revision))))
  (if-let ((parsed (magit-rev-parse rev)))
      (if-let ((commits (magithub-request
                         (ghubp-get-repos-owner-repo-commits
                             (magithub-repo) nil
                           :sha parsed))))
          (let-alist (car commits)
            (browse-url .html_url))
        (user-error "No commit %s on remote" parsed))
    (error "Could not parse %S" rev)))

(defun magithub-add-thing ()
  "Conceptual command to add a thing (e.g., label, assignee, ...)"
  (interactive)
  (user-error "There is no thing at point that could be added to"))

(defun magithub-browse-thing ()
  "Conceptual command to browse a thing on GitHub"
  (interactive)
  (user-error "There is no thing at point that could be browsed"))

(defun magithub-edit-thing ()
  "Conceptual command to edit a thing (e.g., comment)"
  (interactive)
  (user-error "There is no thing at point that could be edited"))

(defun magithub-reply-thing ()
  "Conceptual command to reply to a thing (e.g., comment)"
  (interactive)
  (user-error "There is no thing at point that could be replied to"))

(defvar magithub-map
  (let ((m (make-sparse-keymap)))
    (define-key m "a" #'magithub-add-thing)
    (define-key m "w" #'magithub-browse-thing)
    (define-key m "e" #'magithub-edit-thing)
    (define-key m "r" #'magithub-reply-thing)
    m)
  "Parent keymap for Magithub sections.")

(defmacro magithub-request (&rest body)
  "Execute BODY authenticating as Magithub."
  (declare (debug t))
  `(ghubp-override-context auth 'magithub
     ,@body))

(defun magithub-debug-section (section)
  (interactive (list (magit-current-section)))
  (pp-eval-expression `(oref ,section value)))

(eval-after-load 'magit
  '(progn
     (dolist (hook '(magit-revision-mode-hook git-commit-setup-hook))
       (add-hook hook #'magithub-bug-reference-mode-on))
     (add-hook 'magit-pre-refresh-hook #'magithub-refresh)
     (add-hook 'magit-unwind-refresh-hook
	       #'magithub-reset-settings-cache-behavior-override)))

(provide 'magithub-core)
;;; magithub-core.el ends here<|MERGE_RESOLUTION|>--- conflicted
+++ resolved
@@ -1162,7 +1162,6 @@
              (magithub-confirm-no-error 'refresh)
              (or (magithub--api-available-p)
                  (magithub-confirm-no-error 'refresh-when-API-unresponsive)))
-<<<<<<< HEAD
     ;; `magithub-refresh' is part of `magit-pre-refresh-hook' and our requests
     ;; are made as part of `magit-refresh'.  There's no way we can let-bind
     ;; `magithub-settings-cache-behavior-override' around that entire form, so
@@ -1173,32 +1172,13 @@
             (`t 'refreshing-when-offline)
             (`nil nil)
             (`when-present 'refreshing)))))
-=======
-    (let ((old-override-value magithub-settings-cache-behavior-override)
-          (old-behavior (magithub-settings-cache-behavior)))
-      ;; `magithub-refresh' is part of `magit-pre-refresh-hook' and our requests
-      ;; are made as part of `magit-refresh'.  There's no way we can let-bind
-      ;; `magithub-settings-cache-behavior-override' around that entire form, so
-      ;; we do the next best thing: as soon as emacs is idle (i.e., magit is
-      ;; done refreshing), we reset the override back to its old value.
-      (setq magithub-settings-cache-behavior-override
-            (pcase old-behavior
-              (`t 'refreshing-when-offline)
-              (`nil nil)
-              (`when-present 'refreshing)))
-      (run-with-idle-timer
-       0 nil (lambda ()
-               (setq magithub-settings-cache-behavior-override old-override-value)
-               (setq magithub-cache--refreshed-forms nil)
-               (message "(magithub): buffer data refreshed"))))))
->>>>>>> ea292696
 
 (defun magithub-wash-gfm (text)
   "Wash TEXT as it comes from the API."
   (with-temp-buffer
     (insert text)
     (goto-char (point-min))
-    (while (search-forward "
+    (while (search-forward " " nil t)
       (delete-char -1))
     (s-trim (buffer-string))))
